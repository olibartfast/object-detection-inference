# Vision Inference Framework

[![License: MIT](https://img.shields.io/badge/License-MIT-yellow.svg)](https://opensource.org/licenses/MIT)
[![C++20](https://img.shields.io/badge/C++-20-blue.svg)](https://isocpp.org/std/the-standard)

C++ framework for computer vision inference, supporting multiple vision tasks and deep learning backends.

> 🚧 Status: Under Development — expect frequent updates.

## Key Features

- **Multiple Vision Tasks**: Object Detection, Classification, Instance Segmentation, Optical Flow via [vision-core library](https://github.com/olibartfast/vision-core/)
- **Wide Model Support**: YOLOv4-v12, RT-DETR variants, ResNet, ViT, TimeSformer, RAFT, and more
- **Switchable Inference Backends**: OpenCV DNN, ONNX Runtime, TensorRT, Libtorch, OpenVINO, Libtensorflow (via [neuriplo library](https://github.com/olibartfast/neuriplo/))
- **Real-time Video Processing**: Multiple video backends via [VideoCapture library](https://github.com/olibartfast/videocapture/) (OpenCV, GStreamer, FFmpeg)
- **Docker Deployment Ready**: Multi-backend container support

## Requirements

### Core Dependencies
- CMake (≥ 3.15)
- C++17 compiler (GCC ≥ 8.0)
- OpenCV (≥ 4.6)
  ```bash
  apt install libopencv-dev
  ```
- Google Logging (glog)
  ```bash
  apt install libgoogle-glog-dev
  ```

### Dependency Management

This project automatically fetches:
1. [vision-core](https://github.com/olibartfast/vision-core) - Contains pre/post-processing and model logic.
2. [neuriplo](https://github.com/olibartfast/neuriplo) - Provides inference backend abstractions and version management.
3. [videocapture](https://github.com/olibartfast/videocapture) - Handles video I/O.


<<<<<<< HEAD
#### Setup
For chosen inference backends, setup dependencies first:
=======
## Setup
For the selected inference backends, set up the required dependencies first:
>>>>>>> f1f90940

- **ONNX Runtime**:
  ```bash
  ./scripts/setup_dependencies.sh --backend onnx_runtime
  ```

- **TensorRT**:
  ```bash
  ./scripts/setup_dependencies.sh --backend tensorrt
  ```

- **LibTorch (CPU only)**:
  ```bash
  ./scripts/setup_dependencies.sh --backend libtorch --compute-platform cpu
  ```

- **LibTorch with GPU support**:
  ```bash
  ./scripts/setup_dependencies.sh --backend libtorch --compute-platform cuda
  # Note: Automatically set CUDA version from `versions.neuriplo.env`
  ```

- **OpenVINO**:
  ```bash
  ./scripts/setup_dependencies.sh --backend openvino
  ```

- **TensorFlow**:
  ```bash
  ./scripts/setup_dependencies.sh --backend tensorflow
  ```

- **All backends**:
  ```bash
  ./scripts/setup_dependencies.sh --backend all
  ```

## Building
<<<<<<< HEAD

### Complete Build (Shared Library + Application)
=======
>>>>>>> f1f90940
```bash
mkdir build && cd build
cmake -DDEFAULT_BACKEND=<backend> -DCMAKE_BUILD_TYPE=Release ..
cmake --build .
```

#### Enabling Video Backend Support

The VideoCapture library supports multiple video processing backends with the following priority:
1. **FFmpeg** (if `USE_FFMPEG=ON`) - Maximum format/codec compatibility
2. **GStreamer** (if `USE_GSTREAMER=ON`) - Advanced pipeline capabilities
3. **OpenCV** (default) - Simple and reliable

```bash
# Enable GStreamer support
cmake -DDEFAULT_BACKEND=<backend>  -DUSE_GSTREAMER=ON -DCMAKE_BUILD_TYPE=Release ..
cmake --build .

# Enable FFmpeg support
cmake -DDEFAULT_BACKEND=<backend>  -DUSE_FFMPEG=ON -DCMAKE_BUILD_TYPE=Release ..
cmake --build .

# Enable both (FFmpeg takes priority)
cmake -DDEFAULT_BACKEND=<backend>  -DUSE_GSTREAMER=ON -DUSE_FFMPEG=ON -DCMAKE_BUILD_TYPE=Release ..
cmake --build .
```

<<<<<<< HEAD

=======
>>>>>>> f1f90940
### Inference Backend Options
Replace `<backend>` with one of the supported options. See [Dependency Management Guide](docs/DependencyManagement.md) for complete list and details.

### Test Build
```bash
cmake -DENABLE_APP_TESTS=ON ..
```

## App Usage

### Command Line Options

```bash
./vision-inference \
  [--help | -h] \
  --type=<model_type> \
  --source=<input_source> \
  --labels=<labels_file> \
  --weights=<model_weights> \
  [--min_confidence=<threshold>] \
  [--batch|-b=<batch_size>] \
  [--input_sizes|-is='<input_sizes>'] \
  [--use-gpu] \
  [--warmup] \
  [--benchmark] \
  [--iterations=<number>]
```

#### Required Parameters

- `--type=<model_type>`: Specifies the type of vision model to use. Supported categories:

  **Object Detection:**
  - `yolov4`: YOLOv4/YOLOv4-tiny models
  - `yolo`: YOLOv5, YOLOv6, YOLOv7, YOLOv8, YOLOv9, YOLO11, YOLOv12 models
  - `yolov10`: YOLOv10 models (different postprocessing)
  - `yolonas`: YOLO-NAS models
  - `rtdetr`: RT-DETR, RT-DETRv2, RT-DETRv4, D-FINE, DEIM, DEIMv2 models
  - `rtdetrul`: RT-DETR Ultralytics implementation
  - `rfdetr`: RF-DETR models

  **Classification:**
  - `torchvisionclassifier`: TorchVision classification models
  - `tensorflowclassifier`: TensorFlow classification models
  - `vitclassifier`: Vision Transformer models
  - `timesformer`: Video action recognition models

  **Instance Segmentation:**
  - `yoloseg`: YOLO-based segmentation models
  - `rfdetr-seg`: RF-DETR-based segmentation models

  **Optical Flow:**
  - `raft`: RAFT optical flow models

- `--source=<input_source>`: Defines the input source for the object detection. It can be:
  - A live feed URL, e.g., `rtsp://cameraip:port/stream`
  - A path to a video file, e.g., `path/to/video.format`
  - A path to an image file, e.g., `path/to/image.format`

- `--labels=<path/to/labels/file>`: Specifies the path to the file containing the class labels. This file should list the labels used by the model, with each label on a new line.

- `--weights=<path/to/model/weights>`: Defines the path to the file containing the model weights.

#### Optional Parameters

- `[--min_confidence=<confidence_value>]`: Sets the minimum confidence threshold for detections. Detections with a confidence score below this value will be discarded. The default value is `0.25`.

- `[--batch | -b=<batch_size>]`: Specifies the batch size for inference. Default value is `1`, inference with batch size bigger than 1 is not currently supported.

- `[--input_sizes | -is=<input_sizes>]`: Input sizes for each model input when models have dynamic axes or the backend can't retrieve input layer information (like the OpenCV DNN module). Format: `CHW;CHW;...`. For example:
  - `'3,224,224'` for a single input
  - `'3,224,224;3,224,224'` for two inputs
  - `'3,640,640;2'` for RT-DETR/RT-DETRv2/D-FINE/DEIM/DEIMv2 models

- `[--use-gpu]`: Activates GPU support for inference. This can significantly speed up the inference process if a compatible GPU is available. Default is `false`.

- `[--warmup]`: Enables GPU warmup. Warming up the GPU before performing actual inference can help achieve more consistent and optimized performance. This parameter is relevant only if the inference is being performed on an image source. Default is `false`.

- `[--benchmark]`: Enables benchmarking mode. In this mode, the application will run multiple iterations of inference to measure and report the average inference time. This is useful for evaluating the performance of the model and the inference setup. This parameter is relevant only if the inference is being performed on an image source. Default is `false`.

- `[--iterations=<number>]`: Specifies the number of iterations for benchmarking. The default value is `10`.

### To check all available options:

```bash
./vision-inference --help
```

### Common Use Case Examples

```bash
<<<<<<< HEAD
# Object Detection - YOLOv8 ONNX Runtime image processing
./vision-inference \
=======
# YOLOv8 Onnx Runtime image processing
./object-detection-inference \
>>>>>>> f1f90940
  --type=yolo \
  --source=image.png \
  --weights=models/yolov8s.onnx \
  --labels=data/coco.names

<<<<<<< HEAD
# Object Detection - RT-DETR video processing
./vision-inference \
  --type=rtdetr \
=======
# YOLOv8 TensorRT video processing
./object-detection-inference \
  --type=yolo \
>>>>>>> f1f90940
  --source=video.mp4 \
  --weights=models/rtdetr-l.onnx \
  --labels=data/coco.names \
  --min_confidence=0.4

# Classification - Image classification
./vision-inference \
  --type=torchvisionclassifier \
  --source=image.png \
  --weights=models/resnet50.onnx \
  --labels=data/imagenet_labels.txt

# Instance Segmentation - YOLO segmentation
./vision-inference \
  --type=yoloseg \
  --source=video.mp4 \
  --weights=models/yolov8s-seg.onnx \
  --labels=data/coco.names \
  --use-gpu

# Optical Flow - RAFT model
./vision-inference \
  --type=raft \
  --source=video.mp4 \
  --weights=models/raft-small.onnx
```

*Check the [`.vscode folder`](.vscode/launch.json) for other examples.*

## Docker Deployment

### Building Images
Inside the project, in the [Dockerfiles folder](docker), there will be a dockerfile for each inference backend (currently onnxruntime, libtorch, tensorrt, openvino)
```bash
# Build for specific backend
docker build --rm -t vision-inference:<backend_tag>  \
    -f docker/Dockerfile.backend .
```

### Running Containers
Replace the wildcards with your desired options and paths:
```bash
docker run --rm \
    -v<path_host_data_folder>:/app/data \
    -v<path_host_weights_folder>:/weights \
    -v<path_host_labels_folder>:/labels \
    vision-inference:<backend_tag> \
    --type=<model_type> \
    --weights=<weight_according_your_backend> \
    --source=/app/data/<image_or_video> \
    --labels=/labels/<labels_file>
```


For GPU support, add `--gpus all` to the docker run command.


## Additional Resources

- [Detector Architectures Guide](docs/DetectorArchitectures.md)
- [Supported Models](docs/TablePage.md)
- [Model Export Guide](docs/ExportInstructions.md)
- [Vision-Core Export Tools](https://github.com/olibartfast/vision-core/tree/main/export) - Comprehensive export utilities for all supported models

## ⚠️ Known Limitations
- Windows builds not currently supported
- Some model/backend combinations may require specific export configurations

## 🙏 Acknowledgments
- [OpenCV YOLO detection with DNN module](https://github.com/opencv/opencv/blob/4.x/samples/dnn/yolo_detector.cpp)
- [TensorRTx](https://github.com/wang-xinyu/tensorrtx)
- [RT-DETR Deploy](https://github.com/CVHub520/rtdetr-onnxruntime-deploy)

 ## References
 - https://paperswithcode.com/sota/real-time-object-detection-on-coco (No more available)
 - https://leaderboard.roboflow.com/

## Support

- Open an [issue](https://github.com/olibartfast/vision-inference/issues) for bug reports or feature requests: contributions, corrections, and suggestions are welcome to keep this repository relevant and useful.
- Check existing issues for solutions to common problems<|MERGE_RESOLUTION|>--- conflicted
+++ resolved
@@ -37,13 +37,8 @@
 3. [videocapture](https://github.com/olibartfast/videocapture) - Handles video I/O.
 
 
-<<<<<<< HEAD
-#### Setup
-For chosen inference backends, setup dependencies first:
-=======
 ## Setup
 For the selected inference backends, set up the required dependencies first:
->>>>>>> f1f90940
 
 - **ONNX Runtime**:
   ```bash
@@ -82,11 +77,6 @@
   ```
 
 ## Building
-<<<<<<< HEAD
-
-### Complete Build (Shared Library + Application)
-=======
->>>>>>> f1f90940
 ```bash
 mkdir build && cd build
 cmake -DDEFAULT_BACKEND=<backend> -DCMAKE_BUILD_TYPE=Release ..
@@ -114,10 +104,6 @@
 cmake --build .
 ```
 
-<<<<<<< HEAD
-
-=======
->>>>>>> f1f90940
 ### Inference Backend Options
 Replace `<backend>` with one of the supported options. See [Dependency Management Guide](docs/DependencyManagement.md) for complete list and details.
 
@@ -209,27 +195,16 @@
 ### Common Use Case Examples
 
 ```bash
-<<<<<<< HEAD
 # Object Detection - YOLOv8 ONNX Runtime image processing
 ./vision-inference \
-=======
-# YOLOv8 Onnx Runtime image processing
-./object-detection-inference \
->>>>>>> f1f90940
   --type=yolo \
   --source=image.png \
   --weights=models/yolov8s.onnx \
   --labels=data/coco.names
 
-<<<<<<< HEAD
 # Object Detection - RT-DETR video processing
 ./vision-inference \
   --type=rtdetr \
-=======
-# YOLOv8 TensorRT video processing
-./object-detection-inference \
-  --type=yolo \
->>>>>>> f1f90940
   --source=video.mp4 \
   --weights=models/rtdetr-l.onnx \
   --labels=data/coco.names \
