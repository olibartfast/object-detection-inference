build
# Ignore everything in .vscode folder
.vscode/*
# But don't ignore launch.json
!.vscode/launch.json
data/processed.png
logs
build_tests/
<<<<<<< HEAD

ros2_ws/log
ros2_ws/install/
=======
.cache
>>>>>>> 880bdd9b
<|MERGE_RESOLUTION|>--- conflicted
+++ resolved
@@ -6,10 +6,7 @@
 data/processed.png
 logs
 build_tests/
-<<<<<<< HEAD
 
 ros2_ws/log
 ros2_ws/install/
-=======
-.cache
->>>>>>> 880bdd9b
+.cache