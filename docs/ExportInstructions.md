--- conflicted
+++ resolved
@@ -2,83 +2,7 @@
 
 This document provides links to export instructions for various YOLO model versions and variants.
 
-<<<<<<< HEAD
 ## Table of Contents
-=======
-## Note
-Opencv-dnn module loads onnx models except for yolov4 .weights  
-
-### Export the model for the inference
-
-## YOLOv10
-#### OnnxRuntime 
-* From [yolov10 repo](https://github.com/THU-MIG/yolov10):
-```
-yolo export format=onnx model=yolov10model.pt
-
-```
-#### Torchscript
-* Same way as above:
-```
-yolo export format=torchscript model=yolov10model.pt
-
-```
-
-#### Tensorrt
-```
-trtexec --onnx=yolov10model.onnx --saveEngine=yolov10model.engine --fp16
-```
-
-#### Tensorflow
-```
-onnx2tf -i yolov10x.onnx -o <your_yolov10x_saved_model> --disable_group_convolution -osd
-```
-After running ```saved_model_cli show --dir yolov10_saved_model --all``` check that SignatureDefs ``serving_default`` is not empty 
-
-
-
-## YOLOv9
-#### OnnxRuntime
-* Run from [yolov9 repo](https://github.com/WongKinYiu/yolov9):
-```
- python export.py --weights yolov9-c/e-converted.pt --include onnx
-```
-#### Torchscript
-```
- python export.py --weights yolov9-c/e-converted.pt --include torchscript
-```
-#### TensorRT
-```
- trtexec --onnx=yolov9-c/e-converted.onnx --saveEngine=yolov9-c/e.engine --fp16
-```
-
-## YOLOv8
-
-Install YOLOv8 [following Ultralytics official documentation](https://docs.ultralytics.com/quickstart/) and export the model in different formats, you can use the following commands:
-
-#### Torchscript
-
-```
-yolo export model=best.pt(the best corrisponding to your trained yolov8n/s/m/x) format=torchscript
-```
-
-#### OnnxRuntime
-
-```
-yolo export model=best.pt format=onnx
-```
-
-#### OpenVino
-
-```
-yolo export model=best.pt format=openvino
-
-```
-
-#### Tensorflow
-```
-yolo export model=best.pt format=saved_model
->>>>>>> ea080f56
 
 1. [YOLOv10 Export Instructions](yolov10-export.md)
 2. [YOLOv9 Export Instructions](yolov9-export.md)
@@ -93,92 +17,4 @@
 ## Note
 The opencv-dnn module is configured to load ONNX models and .weights for YOLOv4.
 
-<<<<<<< HEAD
-For detailed instructions on exporting each model, please refer to the linked documents above.
-=======
-#### TensorRT
-
-```
-yolo export model=best.pt format=engine
-```
-
-Please note that when using TensorRT, ensure that the version installed under Ultralytics python environment matches the C++ version you plan to use for inference. Another way to export the model is to use `trtexec` with the following command:
-
-```
-trtexec --onnx=best.onnx --saveEngine=best.engine
-```
-
-Export with dynamic axis example:
-```
-trtexec --onnx=yourmodel.onnx --minShapes=images:1x3x640x640 --optShapes=images:1x3x640x640 --maxShapes=images:32x3x640x640   --saveEngine=yourmodel.engine --fp16
-```
-
-## YOLOv7
-#### OnnxRuntime and/or Libtorch
-* Run from [yolov7 repo](https://github.com/WongKinYiu/yolov7#export): ```python export.py --weights <yolov7_version>.pt --grid  --simplify --topk-all 100 --iou-thres 0.65 --conf-thres 0.35 --img-size 640 640 --max-wh 640``` (Don't use end-to-end parameter)
-
-## YOLOv6
-#### OnnxRuntime
-Weights to export in ONNX format or download from [yolov6 repo](https://github.com/meituan/YOLOv6/tree/main/deploy/ONNX). Posteprocessing code is identical to yolov5-v7.
-
-
-## YOLOv5 
-#### OnnxRuntime
-* Run from [yolov5 repo](https://github.com/ultralytics/yolov5/issues/251) export script:  ```python export.py  --weights <yolov5_version>.pt  --include onnx```
-
-#### Libtorch
-* from yolov5 repo: ```python export.py  --weights <yolov5_version>.pt  --include torchscript```
-
-
-## RT-DETR (Ultralytics)
-#### OnnxRuntime
-Always using [Ultralytics pip package](https://docs.ultralytics.com/quickstart/) export the model to onnx using the following command:
-```
-yolo export model=best.pt(in this case best.pt is a trained rtdetr-l or rtdetr-x model) format=onnx
-```
-#### Libtorch
-As previous for onnx case, change format=torchscript, i.e.
-```
-yolo export model=best.pt format=torchscript 
-```
-More infos here: https://docs.ultralytics.com/models/rtdetr/
-
-#### TensorRT
-Same as explained for YoloV8 above:
-
-```
-trtexec --onnx=yourmodel.onnx --saveEngine=yourmodel.engine
-```
-or 
-
-```
-yolo export model=yourmodel.pt format=engine
-```
-
-
-## RT-DETR [lyuwenyu](https://github.com/lyuwenyu/RT-DETR/tree/main/rtdetr_pytorch)
-- From lyuwenyu rt-detr repo:
-#### OnnxRuntime
-```
-cd RT-DETR/rtdetr_pytorch
-python tools/export_onnx.py -c configs/rtdetr/rtdetr_r18vd_6x_coco.yml(or other version) -r path/to/checkpoint --check
-```
-
-#### TensorRT
-```
-trtexec  --onnx=<model>.onnx --saveEngine=rtdetr_r18vd_dec3_6x_coco_from_paddle.engine(supposing you exported onnx above) --minShapes=images:1x3x640x640,orig_target_sizes:1x2 --optShapes=images:1x3x640x640,orig_target_sizes:1x2 --maxShapes=images:1x3x640x640,orig_target_sizes:1x2
-```
-
-
-
-## YOLO-NAS export 
-#### OnnxRuntime
-* Weights can be export in ONNX format like in [YoloNAS Quickstart](https://github.com/Deci-AI/super-gradients/blob/master/documentation/source/YoloNASQuickstart.md#export-to-onnx).  
-I export the model specifying input and output layers name, for example here below in the case of yolo_nas_s version:
-```
-from super_gradients.training import models
-
-net = models.get("yolo_nas_s", pretrained_weights="coco")
-models.convert_to_onnx(model=net, input_shape=(3,640,640), out_path="yolo_nas_s.onnx", torch_onnx_export_kwargs={"input_names": ['input'], "output_names": ['output0', 'output1']})
-```
->>>>>>> ea080f56
+For detailed instructions on exporting each model, please refer to the linked documents above.